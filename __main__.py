__author__ = ["Francisco Clavero"]
__email__ = ["fcoclavero32@gmail.com"]
__status__ = "Prototype"


""" Entry script for the entire project. """


import warnings

import click

from dotenv import load_dotenv

from vscvs.cli import create
from vscvs.cli import embed
from vscvs.cli import gradient
from vscvs.cli import measure
from vscvs.cli import retrieve
from vscvs.cli import show
from vscvs.cli import train


<<<<<<< HEAD
from vscvs.cli import create, embed, gradient, measure, redistribute, retrieve, show, train
=======
# Load env
load_dotenv()
>>>>>>> 0d1340d3


# Suppress gensim 'detected Windows; aliasing chunkize to chunkize_serial' warning
warnings.filterwarnings(action="ignore", category=UserWarning, module="gensim")
warnings.filterwarnings(action="ignore", category=FutureWarning, module="tensorboard")


# Create a nested command from command groups in the src package
@click.group()
def cli():
    """ Sketch/image common vector space with semantic information. """
    pass


# We must use add_command instead of CommandCollection to get a nested structure.
# https://stackoverflow.com/a/39416589
cli.add_command(gradient)

for group in [cli, gradient]:
    group.add_command(create)
    group.add_command(embed)
    group.add_command(measure)
    group.add_command(redistribute)
    group.add_command(retrieve)
    group.add_command(show)
    group.add_command(train)

# Initialize the command line interface
if __name__ == "__main__":
    cli()<|MERGE_RESOLUTION|>--- conflicted
+++ resolved
@@ -16,17 +16,14 @@
 from vscvs.cli import embed
 from vscvs.cli import gradient
 from vscvs.cli import measure
+from vscvs.cli import redistribute
 from vscvs.cli import retrieve
 from vscvs.cli import show
 from vscvs.cli import train
 
 
-<<<<<<< HEAD
-from vscvs.cli import create, embed, gradient, measure, redistribute, retrieve, show, train
-=======
 # Load env
 load_dotenv()
->>>>>>> 0d1340d3
 
 
 # Suppress gensim 'detected Windows; aliasing chunkize to chunkize_serial' warning
