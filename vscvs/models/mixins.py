--- conflicted
+++ resolved
@@ -89,19 +89,8 @@
         return x
 
 
-<<<<<<< HEAD
 class SoftmaxMixin(ModuleMixin):
     """ Modifies the base model by adding a softmax activation function after the output of extended model. """
-=======
-class SoftmaxMixin(OutFeaturesMixin):
-    """
-    Modifies the base model by adding a fully connected layer the same size as the number of possible classes, as well
-    as a softmax activation function after the output of extended model.
-    The mixin must be inherited before the `torch.nn.Module` to be extended in order to remove the additional
-    `out_features` parameter used in the `OutFeaturesMixin` constructor.
-    """
-
->>>>>>> 0d1340d3
     def forward(self, x):
         x = super().forward(x)
         x = F.softmax(x, dim=-1)
