--- conflicted
+++ resolved
@@ -132,9 +132,6 @@
 
     class HOGGCNTrainer(optimizer_mixin, AbstractHOGGCNTrainer):
         _optimizer: Callable  # type hinting `_optimizer` defined in `optimizer_mixin`, but is not recognized by PyCharm
-<<<<<<< HEAD
-=======
 
->>>>>>> 0d1340d3
     trainer = HOGGCNTrainer(*args, **kwargs)
     trainer.run()